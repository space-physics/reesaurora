--- conflicted
+++ resolved
@@ -1,21 +1,16 @@
 #!/usr/bin/env python3
 from __future__ import division,absolute_import
-from numpy import tile,ones_like
+from numpy import tile
 from matplotlib.pyplot import show
 import seaborn as sns
 sns.color_palette(sns.color_palette("cubehelix"))
 sns.set(context='talk', style='whitegrid',
         rc={'image.cmap': 'cubehelix_r'}) #for contour
 #
-<<<<<<< HEAD
 from rees_model import reesiono,loadaltenergrid,plotA
 from gridaurora.writeeigen import writeeigen
-=======
-from gridaurora.ztanh import setupz
-from msise00.runmsis import rungtd1d
-from rees_model import ionization_profile_from_flux
->>>>>>> aacf2ca7
 
+isotropic=False
 """
 Models unit incident flux from the magnetosphere ionizing N2,O,O2
 vs. altitude and inital beam energy in the ionosphere.
@@ -24,7 +19,7 @@
 
 Variables:
 q: e- production rate [cm^-3 s^-1]
-Phi: "flux" [cm^-2 s^-1 eV^-1] (here )
+Phi: "flux" [cm^-2 s^-1 eV^-1]
 A: energy deposition matrix [eV cm^-1]
 
 References:
