#!/usr/bin/env python3

from dateutil.parser import parse
from numpy import array,arange,tile,logspace
from matplotlib.pyplot import show
import seaborn as sns
sns.color_palette(sns.color_palette("cubehelix"))
sns.set(context='talk', style='whitegrid',font_scale=1.5,
        rc={'image.cmap': 'cubehelix_r'}) #for contour
#
from reesaurora.rees_model import (reesiono,loadaltenergrid,lambda_comp,albedo,
                                   PitchAngle_range, energy_deg)
from reesaurora.plots import fig7,fig8,fig11, fig12, fig13, plotA
from gridaurora.writeeigen import writeeigen
from gridaurora.solarangle import solarzenithangle
from msise00.runmsis import rungtd1d
#
isotropic=True
"""
Models unit incident flux from the magnetosphere ionizing N2,O,O2
vs. altitude and inital beam energy in the ionosphere.
The electron production rate q is related to auroral optical intensity via
known proportions.

Variables:
q: e- production rate [cm^-3 s^-1]
Phi: "flux" [cm^-2 s^-1 eV^-1]
A: energy deposition matrix [eV cm^-1]

References:
Rees 1989
Wedlund et al "Electron Energy Spectra and Auroral Arcs" JGR 2013
Sergienko and Ivanov 1993 "A new approach to calculate the excitation of atmospheric gases by auroral electron impact"
"""
Eplot = array([50,100,500,1e3,5e3,1e4])
llp = (65.,148.)
tp = '2013-01-01T12Z'

def runrees(t,glat,glon,isotropic,outfn,minalt,nalt,vlim,verbose):
    """
    inputs:
    t: time(s) to model, datetime() or ut1_unix


    """
    z,E = loadaltenergrid(minalt,nalt)

    Q = reesiono(t, z, E, glat, glon,isotropic,verbose,datfn='data/SergienkoIvanov.h5')

#%% outputs
    writeeigen(outfn,E,t,z,prates=Q,tezs=None,latlon=(glat,glon))

    plotA(Q,'Volume Production Rate {}  ({:.2f},{:.2f})'.format(t,glat,glon),vlim)

def makefig7():
    """
    Energy deposition (W Eqn A1) plots
    """
    z = loadaltenergrid(80.,200)[0]

    dens,temp = rungtd1d(tp,z,llp[0],llp[1],f107a=150.,f107=150.,ap=4.,
                         mass=48., #leave mass=48. !
                     tselecopts=array([1,1,1,1,1,1,1,1,-1,1,1,1,1,1,1,1,1,1,1,1,1,1,1,1,1],float))

    # NOTE kg m^-2 *10 = g cm^-2
    rho = dens.loc[:,'Total'] * 10. # mass density of atmosphere [g cm^-3]
    #eqn A1 Sergienko 1993
    W = energy_deg(Eplot,isotropic,rho,datfn,verbose=0)

    fig7(W,z,Eplot)

def makefig8():
    z = loadaltenergrid(80.,200)[0]

    E = array([300,500,1000,5000,10000])

    Q = reesiono('2013-01-01T12Z', z, E, glat=65., glon=-148.,
                 isotropic=False,verbose=0,datfn='data/SergienkoIvanov.h5')

    fig8(Q)


def makefig11(datfn):
#%% make figure 11 from Sergienko and Ivanov 1993
    #Am,Lambda,chi = energy_deg(E,isotropic,dens)
    chi = tile(arange(0,3,0.01),(Eplot.size,1))

    Lambda_m = lambda_comp(chi,Eplot,isotropic=False,fn=datfn)[0]
    Lambda_i = lambda_comp(chi,Eplot,isotropic=True,fn=datfn)[0]

    fig11(Eplot,chi,Lambda_m,Lambda_i)

def makefig12(datfn):
#%% make figure 12
    chi = float('nan') #not used here

    E = logspace(1.69,4,200)
    C_m = lambda_comp(chi,E,isotropic=False,fn=datfn)[1]
    C_i = lambda_comp(chi,E,isotropic=True,fn=datfn)[1]

    fig12(E,C_m,C_i)

def makefig13(datfn):
    # albedo plots
    E = logspace(1.69,4,200)

    af_m = albedo(E,isotropic=False,fn=datfn)
    af_i = albedo(E,isotropic=True,fn=datfn)

    rng_m = PitchAngle_range(E,isotropic=False)
    rng_i = PitchAngle_range(E,isotropic=True)

    fig13(E,af_m,af_i,rng_m,rng_i)

if __name__ == '__main__':
    from argparse import ArgumentParser
    p = ArgumentParser(description='rees model of excitation rates for the aurora')
    p.add_argument('-t','--simtime',help='yyyy-mm-ddTHH:MM:SSZ time of sim',default='2013-01-01T12Z')
    p.add_argument('-c','--latlon',help='geodetic latitude/longitude (deg)',type=float,nargs=2,default=(65.,-148.))
    p.add_argument('--minalt',help='minimum altitude in grid [km]',type=float,default=80.)
    p.add_argument('--nalt',help='Number of points in altitude grid',type=int,default=286)
    p.add_argument('-o','--outfn',help='give hdf5 filename to save eigenprofile production')
    p.add_argument('--isotropic',help='isotropic or non-isotropic pitch angle',action='store_true')
<<<<<<< HEAD
    p.add_argument('--vlim',help='plotting limits on energy dep and production plots',nargs=2,type=float,default=(1e-3,1e4))
=======
    p.add_argument('--vlim',help='plotting limits on energy dep and production plots',nargs=2,type=float,default=(1e-7,1e1))
>>>>>>> 4bf5a0da
    p.add_argument('-v','--verbose',help='plots inline',action='count',default=0)
    p = p.parse_args()

    datfn='data/SergienkoIvanov.h5'

    t = parse(p.simtime)
#%%
    #makefig7()
    makefig8()
    #makefig11(datfn)
    #makefig12(datfn)
    #makefig13(datfn)

    runrees(t,p.latlon[0],p.latlon[1], p.isotropic,  p.outfn,p.minalt,p.nalt,p.vlim,p.verbose)

    print('solar zenith angle  {:.1f} '.format(solarzenithangle(p.simtime,p.latlon[0],p.latlon[1],0.)[0]))


    show()<|MERGE_RESOLUTION|>--- conflicted
+++ resolved
@@ -1,19 +1,17 @@
 #!/usr/bin/env python3
-
 from dateutil.parser import parse
-from numpy import array,arange,tile,logspace
 from matplotlib.pyplot import show
 import seaborn as sns
 sns.color_palette(sns.color_palette("cubehelix"))
 sns.set(context='talk', style='whitegrid',font_scale=1.5,
         rc={'image.cmap': 'cubehelix_r'}) #for contour
+from numpy import array
 #
 from reesaurora.rees_model import (reesiono,loadaltenergrid,lambda_comp,albedo,
                                    PitchAngle_range, energy_deg)
 from reesaurora.plots import fig7,fig8,fig11, fig12, fig13, plotA
 from gridaurora.writeeigen import writeeigen
 from gridaurora.solarangle import solarzenithangle
-from msise00.runmsis import rungtd1d
 #
 isotropic=True
 """
@@ -121,11 +119,7 @@
     p.add_argument('--nalt',help='Number of points in altitude grid',type=int,default=286)
     p.add_argument('-o','--outfn',help='give hdf5 filename to save eigenprofile production')
     p.add_argument('--isotropic',help='isotropic or non-isotropic pitch angle',action='store_true')
-<<<<<<< HEAD
-    p.add_argument('--vlim',help='plotting limits on energy dep and production plots',nargs=2,type=float,default=(1e-3,1e4))
-=======
     p.add_argument('--vlim',help='plotting limits on energy dep and production plots',nargs=2,type=float,default=(1e-7,1e1))
->>>>>>> 4bf5a0da
     p.add_argument('-v','--verbose',help='plots inline',action='count',default=0)
     p = p.parse_args()
 
@@ -143,5 +137,4 @@
 
     print('solar zenith angle  {:.1f} '.format(solarzenithangle(p.simtime,p.latlon[0],p.latlon[1],0.)[0]))
 
-
     show()